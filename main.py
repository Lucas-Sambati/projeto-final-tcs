from db.datawarehouse import DataWarehouseSetup
from db.stage import StageSetup
from db.core import CoreSetup
from db.stage import logger
from dotenv import load_dotenv
import os

load_dotenv()

def main():
    """Função principal para executar o setup do Data Warehouse"""
    try:
        # Configurações do banco
        dw_setup = DataWarehouseSetup(
<<<<<<< HEAD
            host='localhost',
            port=5432,
            database='acidente_trabalho_dw',
            user='postgres',
            password='postgres'  # ALTERE PARA SUA SENHA
        )       

        stage_setup = StageSetup(
            host='localhost',
            port=5432,
            database='acidente_trabalho_dw',
            user='postgres',
            password='postgres'  # ALTERE PARA SUA SENHA
        )   

        core_setup = CoreSetup(
            host='localhost',
            port=5432,
            database='acidente_trabalho_dw',
            user='postgres',
            password='postgres'  # ALTERE PARA SUA SENHA
        )     
=======
            host=os.getenv('DB_HOST'),
            port=int(os.getenv('DB_PORT')), 
            database=os.getenv('DB_NAME'),
            user=os.getenv('DB_USER'),
            password=os.getenv('DB_PASSWORD')
        )       

        stage_setup = StageSetup(
            host=os.getenv('DB_HOST'),
            port=int(os.getenv('DB_PORT')), 
            database=os.getenv('DB_NAME'),
            user=os.getenv('DB_USER'),
            password=os.getenv('DB_PASSWORD')
        )   

        core_setup = CoreSetup(
            host=os.getenv('DB_HOST'),
            port=int(os.getenv('DB_PORT')), 
            database=os.getenv('DB_NAME'),
            user=os.getenv('DB_USER'),
            password=os.getenv('DB_PASSWORD')
        )    
>>>>>>> 7c61db5e

        # Caminho para a pasta de dados
        data_folder = os.path.join(os.path.dirname(__file__), 'data/acidente')
        
        logger.info("=== INICIANDO SETUP DO DATA WAREHOUSE ===")
        
        # 1. Criar banco de dados
        dw_setup.create_database_if_not_exists()
        
        # 2. Criar schemas
        dw_setup.create_schemas()
        
        logger.info("=== SETUP DO DO DATA WAREHOUSE CONCLUÍDO ===")

        logger.info("=== INICIANDO SETUP DO STAGE ===") 

        # 3. Criar tabelas auxiliares no stage
        stage_setup.create_stage_table_auxiliar()

        # 4. Carregar dados CSV auxiliares para o stage
        stage_setup.load_csv_files_auxiliar()

        # 5. Criar tabela principal no stage
        stage_setup.create_stage_table_acidente()
        
        # 6. Carregar dados CSV principal para o stage
        stage_setup.load_csv_files_acidente(data_folder)
        
        logger.info("=== SETUP DO STAGE CONCLUÍDO ===")
        
        logger.info("=== INICIANDO SETUP DO CORE ===") 

        # 7. Criar tabelas auxiliares no core
        core_setup.create_core_table_auxiliar()

        # 8. Carregar dados das tabelas auxiliares do stage para o core
        core_setup.load_data_from_stage_to_core_auxiliar()

        # 9. Criar tabela principal no core 
        core_setup.create_core_table_acidente()

        # 10. Carregar dados da stage para o core
        core_setup.load_data_from_stage_to_core_acidente()
        
        logger.info("=== SETUP DO DO CORE CONCLUÍDO ===")
        
    except Exception as e:
        logger.error(f"Erro durante o setup: {e}")
        raise

if __name__ == "__main__":
    main()<|MERGE_RESOLUTION|>--- conflicted
+++ resolved
@@ -12,30 +12,6 @@
     try:
         # Configurações do banco
         dw_setup = DataWarehouseSetup(
-<<<<<<< HEAD
-            host='localhost',
-            port=5432,
-            database='acidente_trabalho_dw',
-            user='postgres',
-            password='postgres'  # ALTERE PARA SUA SENHA
-        )       
-
-        stage_setup = StageSetup(
-            host='localhost',
-            port=5432,
-            database='acidente_trabalho_dw',
-            user='postgres',
-            password='postgres'  # ALTERE PARA SUA SENHA
-        )   
-
-        core_setup = CoreSetup(
-            host='localhost',
-            port=5432,
-            database='acidente_trabalho_dw',
-            user='postgres',
-            password='postgres'  # ALTERE PARA SUA SENHA
-        )     
-=======
             host=os.getenv('DB_HOST'),
             port=int(os.getenv('DB_PORT')), 
             database=os.getenv('DB_NAME'),
@@ -58,7 +34,6 @@
             user=os.getenv('DB_USER'),
             password=os.getenv('DB_PASSWORD')
         )    
->>>>>>> 7c61db5e
 
         # Caminho para a pasta de dados
         data_folder = os.path.join(os.path.dirname(__file__), 'data/acidente')
