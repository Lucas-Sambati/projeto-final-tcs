--- conflicted
+++ resolved
@@ -299,13 +299,8 @@
             logger.error(f"Erro ao carregar arquivos CSV: {e}")
             raise
 
-<<<<<<< HEAD
-        # Função para criar a tabela CID10
-    def create_stage_table_cid10(self):
-=======
     def create_stage_table_agente_causador(self):
         """Cria a tabela de stage para agentes causadores"""
->>>>>>> 7c61db5e
         try:
             with psycopg2.connect(
                 host=self.host,
@@ -316,31 +311,6 @@
                 client_encoding='latin1'
             ) as conn:
                 cursor = conn.cursor()
-<<<<<<< HEAD
-                
-                # SQL para criar a tabela CID10
-                create_table_sql = """
-                CREATE TABLE IF NOT EXISTS schema_stage.cid10 (
-                    cid10_codigo TEXT PRIMARY KEY,
-                    cid10_descricao TEXT
-                );
-                """
-                
-                cursor.execute(create_table_sql)        
-                
-                conn.commit()
-                logger.info("Tabela schema_stage.cid10 criada com sucesso!")
-                
-        except Exception as e:
-            logger.error(f"Erro ao criar tabela CID10: {e}")
-            raise
-
-    def load_csv_file_cid10(self, data_folder_path):
-        """Carrega os dados do CSV CID10 na tabela CID10"""
-        try:
-            # Buscar o arquivo CSV
-            csv_files = glob.glob(os.path.join(data_folder_path, "cid10.csv"))
-=======
                 # SQL para criar a tabela de stage
                 create_table_sql = """
                 CREATE TABLE IF NOT EXISTS schema_stage.agente_causador (
@@ -382,47 +352,11 @@
         try:
             # Busca o arquivo CSV
             csv_files = glob.glob(os.path.join(data_folder_path, "agente_causador.csv"))
->>>>>>> 7c61db5e
             
             if not csv_files:
                 logger.warning(f"Nenhum arquivo CSV encontrado em {data_folder_path}")
                 return
             
-<<<<<<< HEAD
-            # Pegando o primeiro arquivo encontrado (caso haja mais de um)
-            csv_file = csv_files[0]
-            logger.info(f"Processando arquivo: {csv_file}")
-            
-            # Ler CSV com encoding adequado
-            df = pd.read_csv(csv_file, sep=',', encoding='latin-1')
-            logger.info(f"Arquivo CID10 carregado com {len(df)} registros")
-            
-            # Renomear colunas
-            df = df.rename(columns={'SUBCAT': 'cid10_codigo', 'DESCRICAO': 'cid10_descricao'})
-            
-            # Carregar dados na tabela CID10
-            df.to_sql(
-                name='cid10',
-                con=self.engine,
-                schema='schema_stage',
-                if_exists='append',
-                index=False,
-                method='multi',
-                chunksize=1000
-            )
-            
-            logger.info(f"Dados CID10 carregados com sucesso! {len(df)} registros inseridos")
-            
-        except Exception as e:
-            logger.error(f"Erro ao carregar dados CID10: {e}")
-            raise
-
-
-    def create_stage_table_auxiliar(self):
-        """Executa a criação das tabelas auxiliares"""
-        self.create_stage_table_municipio()
-        self.create_stage_table_cid10()
-=======
             logger.info(f"Encontrado {len(csv_files)} arquivo CSV para processar")
             
             total_records = 0
@@ -565,21 +499,85 @@
             logger.error(f"Erro ao carregar arquivos CSV: {e}")
             raise
 
+    def create_stage_table_cid10(self):
+        try:
+            with psycopg2.connect(
+                host=self.host,
+                port=self.port,
+                database=self.database,
+                user=self.user,
+                password=self.password,
+                client_encoding='latin1'
+            ) as conn:
+                cursor = conn.cursor()
+                
+                # SQL para criar a tabela CID10
+                create_table_sql = """
+                CREATE TABLE IF NOT EXISTS schema_stage.cid10 (
+                    cid10_codigo TEXT PRIMARY KEY,
+                    cid10_descricao TEXT
+                );
+                """
+                
+                cursor.execute(create_table_sql)        
+                
+                conn.commit()
+                logger.info("Tabela schema_stage.cid10 criada com sucesso!")
+                
+        except Exception as e:
+            logger.error(f"Erro ao criar tabela CID10: {e}")
+            raise
+
+    def load_csv_file_cid10(self, data_folder_path):
+        """Carrega os dados do CSV CID10 na tabela CID10"""
+        try:
+            # Buscar o arquivo CSV
+            csv_files = glob.glob(os.path.join(data_folder_path, "cid10.csv"))
+            
+            if not csv_files:
+                logger.warning(f"Nenhum arquivo CSV encontrado em {data_folder_path}")
+                return
+            
+            # Pegando o primeiro arquivo encontrado (caso haja mais de um)
+            csv_file = csv_files[0]
+            logger.info(f"Processando arquivo: {csv_file}")
+            
+            # Ler CSV com encoding adequado
+            df = pd.read_csv(csv_file, sep=',', encoding='latin-1')
+            logger.info(f"Arquivo CID10 carregado com {len(df)} registros")
+            
+            # Renomear colunas
+            df = df.rename(columns={'SUBCAT': 'cid10_codigo', 'DESCRICAO': 'cid10_descricao'})
+            
+            # Carregar dados na tabela CID10
+            df.to_sql(
+                name='cid10',
+                con=self.engine,
+                schema='schema_stage',
+                if_exists='append',
+                index=False,
+                method='multi',
+                chunksize=1000
+            )
+            
+            logger.info(f"Dados CID10 carregados com sucesso! {len(df)} registros inseridos")
+            
+        except Exception as e:
+            logger.error(f"Erro ao carregar dados CID10: {e}")
+            raise
+
     def create_stage_table_auxiliar(self):
         """Executa a criação das tabelas auxiliares"""
         self.create_stage_table_municipio()
         self.create_stage_table_agente_causador()
         self.create_stage_table_natureza_lesao()
->>>>>>> 7c61db5e
+        self.create_stage_table_cid10()
     
     def load_csv_files_auxiliar(self):
         """Carrega os arquivos CSV das tabelas auxiliares"""
         data_folder = os.path.join(os.path.dirname(__file__), '../data/auxiliar')
 
         self.load_csv_file_municipio(data_folder)
-<<<<<<< HEAD
-        self.load_csv_file_cid10(data_folder)
-=======
         self.load_csv_file_agente_causador(data_folder)
         self.load_csv_file_natureza_lesao(data_folder)
->>>>>>> 7c61db5e
+        self.load_csv_file_cid10(data_folder)